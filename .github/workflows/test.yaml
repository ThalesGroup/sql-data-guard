name: Run Unit Tests
on: [push, workflow_dispatch]
jobs:
  test:
    runs-on: ubuntu-latest

    permissions:
      contents: read  # To read the repository contents (for `actions/checkout`)
      actions: read  # Allow the use of actions like `actions/cache`

    steps:
      - name: Checkout
        uses: actions/checkout@v4

      - name: Update python and install dependencies
        uses: ./.github/actions/cached-requirements

      - name: Install test dependencies
        run: |
          source .venv/bin/activate
          pip install pytest
          pip install flask

      - name: Run unit tests
        run: |
          source .venv/bin/activate
<<<<<<< HEAD
          PYTHONPATH=src python -m pytest --color=yes test/test_sql_guard_unit.py
          PYTHONPATH=src python -m pytest --color=yes test/test_sql_guard_unit_temp.py

      - name: Run REST API unit tests
        run: |
          source .venv/bin/activate
          PYTHONPATH=src python -m pytest --color=yes test/test_rest_api_unit.py
=======
          PYTHONPATH=src python -m pytest --color=yes test/*_unit.py
>>>>>>> be534320
<|MERGE_RESOLUTION|>--- conflicted
+++ resolved
@@ -24,14 +24,4 @@
       - name: Run unit tests
         run: |
           source .venv/bin/activate
-<<<<<<< HEAD
-          PYTHONPATH=src python -m pytest --color=yes test/test_sql_guard_unit.py
-          PYTHONPATH=src python -m pytest --color=yes test/test_sql_guard_unit_temp.py
-
-      - name: Run REST API unit tests
-        run: |
-          source .venv/bin/activate
-          PYTHONPATH=src python -m pytest --color=yes test/test_rest_api_unit.py
-=======
-          PYTHONPATH=src python -m pytest --color=yes test/*_unit.py
->>>>>>> be534320
+          PYTHONPATH=src python -m pytest --color=yes test/*_unit.py