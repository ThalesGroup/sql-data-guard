from typing import List

import sqlglot
import sqlglot.expressions as expr

from sql_data_guard.verification_context import VerificationContext
from sql_data_guard.verification_utils import split_to_expressions


def verify_restrictions(
    select_statement: expr.Query,
    context: VerificationContext,
    from_tables: List[expr.Table],
):
    where_clause = select_statement.find(expr.Where)
    if where_clause is None:
        where_clause = select_statement.find(expr.Where)
        and_exps = []
    else:
        and_exps = list(split_to_expressions(where_clause.this, expr.And))
    for c_t in context.config["tables"]:
        for from_t in [t for t in from_tables if t.name == c_t["table_name"]]:
            for idx, r in enumerate(c_t.get("restrictions", [])):
                found = False
                for sub_exp in and_exps:
                    if _verify_restriction(r, from_t, sub_exp):
                        found = True
                        break
                if not found:
                    if from_t.alias:
                        t_prefix = f"{from_t.alias}."
                    elif len([t for t in from_tables if t.name == from_t.name]) > 1:
                        t_prefix = f"{from_t.name}."
                    else:
                        t_prefix = ""

                    context.add_error(
                        f"Missing restriction for table: {c_t['table_name']} column: {t_prefix}{r['column']} value: {r.get('values', r.get('value'))}",
                        True,
                        0.5,
                    )
                    new_condition = _create_new_condition(context, r, t_prefix)
                    if where_clause is None:
                        where_clause = expr.Where(this=new_condition)
                        select_statement.set("where", where_clause)
                    else:
                        where_clause = where_clause.replace(
                            expr.Where(
                                this=expr.And(
                                    this=expr.paren(where_clause.this),
                                    expression=new_condition,
                                )
                            )
                        )


def _create_new_condition(
    context: VerificationContext, restriction: dict, table_prefix: str
) -> expr.Expression:
    """
    Used to create a restriction condition for a given restriction.

    Args:
        context: verification context
        restriction: restriction to create condition for
        table_prefix: table prefix to use in the condition

    Returns: condition expression

    """
    if restriction.get("operation") == "BETWEEN":
        operator = "BETWEEN"
<<<<<<< HEAD
        operand = f"{restriction["values"][0]} AND {restriction["values"][1]}"

    elif restriction.get("operation") == "IN":
        operator = "IN"
        operand = f"{restriction["values"][0]} OR {restriction["values"][1]}"

=======
        operand = f"{_format_value(restriction["values"][0])} AND {_format_value(restriction["values"][1])}"
>>>>>>> d3431602
    else:
        operator = "="
        operand = (
            _format_value(restriction["value"])
            if "value" in restriction
            else str(restriction["values"])[1:-1]
        )
    new_condition = sqlglot.parse_one(
        f"{table_prefix}{restriction['column']} {operator} {operand}",
        dialect=context.dialect,
    )
    return new_condition


def _format_value(value):
    if isinstance(value, str):
        return f"'{value}'"
    else:
        return value


def _verify_restriction(
    restriction: dict, from_table: expr.Table, exp: expr.Expression
) -> bool:
    """
    Verifies if a given restriction is satisfied within an SQL expression.

    Args:
        restriction (dict): The restriction to verify, containing 'column' and 'value' keys.
        from_table (Table): The table reference to check the restriction against.
        exp (list): The SQL expression to check against the restriction.

    Returns:
        bool: True if the restriction is satisfied, False otherwise.
    """
    if isinstance(exp, expr.Not):
        return False
    if isinstance(exp, expr.Paren):
        return _verify_restriction(restriction, from_table, exp.this)
    if not isinstance(exp.this, expr.Column):
        return False
    if not exp.this.name == restriction["column"]:
        return False
    if exp.this.table and from_table.alias and exp.this.table != from_table.alias:
        return False
    if exp.this.table and not from_table.alias and exp.this.table != from_table.name:
        return False
    if isinstance(exp, expr.EQ) and isinstance(exp.right, expr.Condition):
        if isinstance(exp.right, expr.Boolean):
            return exp.right.this == restriction["value"]
        else:
            values = _get_restriction_values(restriction)
            return exp.right.this in values
    if isinstance(exp, expr.Between):
        sql_values = [v.this for v in exp.expressions]
        values = _get_restriction_values(restriction)
        return any(v in values for v in sql_values)
    if isinstance(exp, expr.In):
        values = [v.this for v in exp.expressions]
        return True
    return False


def _get_restriction_values(restriction: dict) -> List[str]:
    if "values" in restriction:
        values = [str(v) for v in restriction["values"]]
    else:
        values = [str(restriction["value"])]
    return values<|MERGE_RESOLUTION|>--- conflicted
+++ resolved
@@ -70,16 +70,11 @@
     """
     if restriction.get("operation") == "BETWEEN":
         operator = "BETWEEN"
-<<<<<<< HEAD
-        operand = f"{restriction["values"][0]} AND {restriction["values"][1]}"
-
+        operand = f"{_format_value(restriction["values"][0])} AND {_format_value(restriction["values"][1])}"
     elif restriction.get("operation") == "IN":
         operator = "IN"
-        operand = f"{restriction["values"][0]} OR {restriction["values"][1]}"
-
-=======
-        operand = f"{_format_value(restriction["values"][0])} AND {_format_value(restriction["values"][1])}"
->>>>>>> d3431602
+        values = restriction.get("values", [restriction.get("value")])
+        operand = f"({', '.join(map(str, values))})"
     else:
         operator = "="
         operand = (
@@ -139,7 +134,7 @@
         return any(v in values for v in sql_values)
     if isinstance(exp, expr.In):
         values = [v.this for v in exp.expressions]
-        return True
+        return False
     return False
 
 
