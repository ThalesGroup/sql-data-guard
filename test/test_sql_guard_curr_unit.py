import json
import os
import sqlite3
from sqlite3 import Connection
from typing import Set, Generator

import pytest
from sql_data_guard import verify_sql
from test_sql_guard_unit import verify_sql_test


class TestSQLJoins:

    @pytest.fixture(scope="class")
    def config(self) -> dict:
        """Provide the configuration for SQL validation"""
        return {
            "tables": [
                {
                    "table_name": "products",
                    "database_name": "orders_db",
                    "columns": ["prod_id", "prod_name", "category", "price"],
                    "restrictions": [
                        {"column": "price", "value": 100, "operation": ">="}  # Restriction on price column
                    ]
                },
                {
                    "table_name": "orders",
                    "database_name": "orders_db",
                    "columns": ["order_id", "prod_id"],
                    "restrictions": []
                }
            ]
        }

    @pytest.fixture(scope="class")
    def cnn(self):
        with sqlite3.connect(":memory:") as conn:
            conn.execute("ATTACH DATABASE ':memory:' AS orders_db")
            conn.execute("""
                   CREATE TABLE orders_db.products (
                       prod_id INT, 
                       prod_name TEXT, 
                       category TEXT, 
                       price REAL
                   )""")
            conn.execute("""
                   CREATE TABLE orders_db.orders (
                       order_id INT,
                       prod_id INT
                   )""")

            conn.execute("INSERT INTO orders_db.products VALUES (1, 'Product1', 'CategoryA', 120)")
            conn.execute("INSERT INTO orders_db.products VALUES (2, 'Product2', 'CategoryB', 80)")
            conn.execute("INSERT INTO orders_db.orders VALUES (1, 1)")
            conn.execute("INSERT INTO orders_db.orders VALUES (2, 2)")
            yield conn


    def test_inner_join_using(self, config):
        verify_sql_test(
            "SELECT prod_id, prod_name, order_id "
            "FROM products INNER JOIN orders USING (prod_id) WHERE price = 100",
            config,
        )
    def test_inner_join_with_restriction(self,config):
        verify_sql_test(
            "SELECT prod_name "
            "FROM products INNER JOIN orders USING (prod_id) WHERE price > 100 AND price = 100",
            config,
        )




    def test_inner_join_with_price_restriction(self, config):
        sql_query = """
            SELECT prod_name
            FROM products
            INNER JOIN orders ON products.prod_id = orders.prod_id
            WHERE price > 100 AND price = 100
        """
        res = verify_sql(sql_query, config)
        assert res["allowed"] is True, res
        assert res["errors"] == set(), res  # Check that errors is an empty set

    def test_left_join_with_price_restriction(self, config):
        sql_query = """
            SELECT prod_name
            FROM products
            LEFT JOIN orders ON products.prod_id = orders.prod_id
            WHERE price >= 100 AND price = 100
        """
        res = verify_sql(sql_query, config)
        assert res["allowed"] is True, res
        assert res["errors"] == set(), res  # Check that errors is an empty set

    def test_right_join_with_price_less_than_100(self, config):
        sql_query = """
            SELECT prod_name
            FROM products
            RIGHT JOIN orders ON products.prod_id = orders.prod_id
            WHERE price < 100
        """
        res = verify_sql(sql_query, config)
        assert res["allowed"] is False, res
        # Adjust the expected error message to reflect the restriction on price = 100, not price >= 100
        assert "Missing restriction for table: products column: price value: 100" in res["errors"], res

    def test_left_join_with_price_greater_than_or_equal_50(self, config):
        sql_query = """
            SELECT prod_name
            FROM products
            LEFT JOIN orders ON products.prod_id = orders.prod_id
            WHERE price >= 50
        """
        res = verify_sql(sql_query, config)
        assert res["allowed"] is False, res

    def test_inner_join_no_match(self, config):
        sql_query = """
               SELECT prod_name
               FROM products
               INNER JOIN orders ON products.prod_id = orders.prod_id
               WHERE price < 100
           """
        res = verify_sql(sql_query, config)
        assert res["allowed"] is False, res
        assert "Missing restriction for table: products column: price value: 100" in res["errors"], res

    def test_full_outer_join_with_no_matching_rows(self, config):
        sql_query = """
               SELECT prod_name
               FROM products
               FULL OUTER JOIN orders ON products.prod_id = orders.prod_id
               WHERE price >= 100 AND price = 100
           """
        res = verify_sql(sql_query, config)
        assert res["allowed"] is True, res
        assert res["errors"] == set(), res

    def test_left_join_no_match(self, config):
        sql_query = """
               SELECT prod_name
               FROM products
               LEFT JOIN orders ON products.prod_id = orders.prod_id
               WHERE price < 100
           """
        res = verify_sql(sql_query, config)
        assert res["allowed"] is False, res
        assert "Missing restriction for table: products column: price value: 100" in res["errors"], res

    def test_inner_join_on_specific_prod_id(self, config):
        sql_query = """
               SELECT prod_name
               FROM products
               INNER JOIN orders ON products.prod_id = orders.prod_id
               WHERE products.prod_id = 1 AND price = 100
           """
        res = verify_sql(sql_query, config)
        assert res["allowed"] is True, res
        assert res["errors"] == set(), res

    def test_inner_join_with_multiple_conditions(self, config):
        sql_query = """
               SELECT prod_name
               FROM products
               INNER JOIN orders ON products.prod_id = orders.prod_id
               WHERE price >= 100 AND price = 100
           """
        res = verify_sql(sql_query, config)
        assert res["allowed"] is True, res
        assert res["errors"] == set(), res

    def test_union_with_invalid_column(self, config):
        sql_query = """
               SELECT prod_name FROM products
               UNION
               SELECT order_id FROM orders
           """
        res = verify_sql(sql_query, config)
        assert res["allowed"] is False, res


    def test_right_join_with_no_matching_prod_id(self, config):
        sql_query = """
               SELECT prod_name
               FROM products
               RIGHT JOIN orders ON products.prod_id = orders.prod_id
               WHERE products.prod_id = 999 AND price = 100
           """
        res = verify_sql(sql_query, config)
        assert res["allowed"] is True, res
        assert res["errors"] == set(), res



class TestAdditionalSqlCases:

    @pytest.fixture(scope="class")
    def cnn(self):
        with sqlite3.connect(":memory:") as conn:
            # Creating 'orders' table in the in-memory database
            conn.execute("""
            CREATE TABLE orders (
                id INT,
                product_name TEXT,
                account_id TEXT,
                status TEXT,
                not_allowed TEXT
            )""")
            # Inserting values into the 'orders' table
            conn.execute("INSERT INTO orders VALUES (123, 'product_1', 'acc_1', 'shipped', 'no')")
            conn.execute("INSERT INTO orders VALUES (124, 'product_2', 'acc_2', 'delivered', 'yes')")
            conn.execute("INSERT INTO orders VALUES (125, 'product_3', 'acc_3', 'pending', 'no')")
            conn.execute("INSERT INTO orders VALUES (126, 'product_4', 'acc_4', 'shipped', 'no')")
            yield conn

    @pytest.fixture(scope="class")
    def config(self) -> dict:
        """Provide the configuration for SQL validation"""
        return {
            "tables": [
                {
                    "table_name": "orders",
                    "database_name": "orders_db",
                    "columns": ["id", "product_name", "account_id", "status", "not_allowed"],
                    "restrictions": [{"column": "id", "value": 123}]
                }
            ]
        }

<<<<<<< HEAD
    def test_invalid_sql_syntax(self, config):
        """Test for invalid SQL syntax"""
        result = verify_sql("SELECT * FORM orders", config)  # Invalid SQL, typo in 'FROM'
        assert result["allowed"] == False, result

    def test_invalid_query(self, config):
        """Test for invalid SQL query like DROP"""
        result = verify_sql("DROP TABLE users;", config)  # Invalid query, drop statement not allowed
        assert result["allowed"] == False, result

    def test_select_with_invalid_column(self, config):
        """Test for selecting an invalid column"""
        result = verify_sql("SELECT id, invalid_column FROM orders", config)
        assert result["allowed"] == False
        # Ensure that "invalid_column" is mentioned in the errors, regardless of other errors
        error_messages = result["errors"]
        assert any("invalid_column" in error for error in error_messages), f"Unexpected errors: {error_messages}"

    def test_missing_column_in_select(self, config):
        """Test for selecting a non-existing column"""
        result = verify_sql("SELECT non_existing_column FROM orders", config)
        assert result["allowed"] == False  # Expecting this to be disallowed
        assert "Column non_existing_column is not allowed. Column removed from SELECT clause" in result["errors"]

    def test_select_with_multiple_restrictions(self, config):
        """Test for selecting with multiple restrictions"""
        result = verify_sql("SELECT id FROM orders WHERE id = 123", config)
        assert result["allowed"] == True
        assert len(result["errors"]) == 0

    def test_select_with_invalid_table(self, config):
        """Test for selecting from a table that doesn't exist"""
        result = verify_sql("SELECT id FROM unknown_table", config)
        assert result["allowed"] == False
        assert "Table unknown_table is not allowed" in result["errors"]

    def test_select_with_no_where_clause(self, config):
        """Test for selecting data without applying any restrictions"""
        result = verify_sql("SELECT * FROM orders", config)
        assert result["allowed"] == False
        assert "Missing restriction for table: orders column: id value: 123" in result["errors"]

    def test_select_with_correct_column_but_wrong_value(self, config):
        """Test for selecting a column with a restriction, but using an incorrect value"""
        result = verify_sql("SELECT id FROM orders WHERE id = 999", config)
        assert result["allowed"] == False
        assert "Missing restriction for table: orders column: id value: 123" in result["errors"]

    def test_select_with_valid_column_and_value(self, config):
        """Test for selecting data with correct column and value (should be allowed)"""
        result = verify_sql("SELECT id FROM orders WHERE id = 123", config)
        assert result["allowed"] == True
        assert len(result["errors"]) == 0

    def test_select_with_incorrect_syntax_in_where_clause(self, config):
        """Test for SQL query with incorrect syntax in WHERE clause"""
        result = verify_sql("SELECT * FROM orders WHERE id == 123", config)  # Intentional syntax error in WHERE clause
        assert result["allowed"] == False
        assert "SELECT * is not allowed" in result["errors"]
=======
    # Fixture for setting up an in-memory SQLite database with required tables and sample data
    @pytest.fixture(scope="class")
    def cnn(self):
        with sqlite3.connect(":memory:") as conn:
            conn.execute("ATTACH DATABASE ':memory:' AS orders_db")

            # Creating 'products' table with price and stock columns
            conn.execute(
                """
                CREATE TABLE orders_db.products (
                    prod_id INT,
                    prod_name TEXT,
                    prod_category TEXT,
                    price REAL
                )
            """
            )

            # Creating 'orders' table
            conn.execute(
                """
                CREATE TABLE orders_db.orders (
                    order_id INT,
                    prod_id INT,
                    quantity INT,
                    order_date DATE
                )
            """
            )

            # Inserting sample data into the 'products' table
            conn.execute(
                """
                INSERT INTO orders_db.products (prod_id, prod_name, prod_category, price) 
                VALUES 
                    (1, 'Product A', 'CategoryA', 120),
                    (2, 'Product B', 'CategoryB', 80),
                    (3, 'Product C', 'CategoryA', 150),
                    (4, 'Product D', 'CategoryB', 60)
            """
            )

            # Inserting sample data into the 'orders' table
            conn.execute(
                """
                INSERT INTO orders_db.orders (order_id, prod_id, quantity, order_date) 
                VALUES 
                    (1, 1, 10, '03-01-2025'),
                    (2, 2, 5, '02-02-2025'),
                    (3, 3, 7, '03-03-2025'),
                    (4, 4, 12, '16-01-2025')
            """
            )

            yield conn

    def test_price_between_valid(self, cnn, config):
        verify_sql_test(
            "SELECT prod_id, prod_name, price"
            "FROM products WHERE price BETWEEN 80 AND 150",
            config,
            cnn=cnn,
            data=[],
        )

    def test_price_not_between_restriction(self, cnn, config):
        sql_query = """
            SELECT prod_id, prod_name, price
            FROM products
            WHERE price NOT BETWEEN 80 AND 150
        """
        verify_sql_test(
            sql_query,
            config,
            errors={
                "Missing restriction for table: products column: price value: [80, 150]"
            },
            fix="SELECT prod_id, prod_name, price FROM products WHERE (NOT price BETWEEN 80 AND 150) AND price BETWEEN 80 AND 150",
            cnn=cnn,
            data=[],
        )

    def test_count_products_within_price_range(self, cnn, config):
        verify_sql_test(
            "SELECT COUNT(*) FROM products WHERE price BETWEEN 80 AND 150",
            config,
            cnn=cnn,
            data=[(3,)],  # Expecting 3 products in this range
        )

    def test_left_join_products_with_orders(self, cnn, config):
        verify_sql_test(
            "SELECT p.prod_name, o.order_id, COALESCE(o.quantity, 0) AS quantity "
            "FROM products p "
            "LEFT JOIN orders o ON p.prod_id = o.prod_id "
            "WHERE p.price BETWEEN 80 AND 150",
            config,
            cnn=cnn,
            data=[
                ("Product A", 1, 10),
                ("Product B", 2, 5),
                ("Product C", 3, 7),
            ],
        )

    def test_select_products_below_price_restriction(self, cnn, config):
        verify_sql_test(
            "SELECT prod_name, price FROM products WHERE price < 80",
            config,
            cnn=cnn,
            data=[("Product D", 60)],  # Only Product D has price < 80
        )

    def test_price_between_with_self_join(self, cnn, config):
        verify_sql_test(
            "SELECT p1.prod_name, p2.prod_name AS related_prod "
            "FROM products p1 "
            "INNER JOIN products p2 ON p1.prod_category = p2.prod_category "
            "WHERE p1.price BETWEEN 80 AND 150",
            config,
            cnn=cnn,
            data=[
                ("Product A", "Product A"),
                ("Product A", "Product C"),
                ("Product B", "Product B"),
                ("Product B", "Product D"),
                ("Product C", "Product A"),
                ("Product C", "Product C"),
            ],
        )

    def test_price_between_and_category_restriction(self, cnn, config):
        verify_sql_test(
            "SELECT prod_id, prod_name, price, prod_category "
            "FROM products "
            "WHERE price BETWEEN 80 AND 150 AND prod_category = 'CategoryA'",
            config,
            cnn=cnn,
            data=[
                (1, "Product A", 120, "CategoryA"),
                (3, "Product C", 150, "CategoryA"),
            ],
        )

    def test_group_by_with_price_between(self, cnn, config):
        verify_sql_test(
            "SELECT COUNT(prod_id) AS product_count, prod_category "
            "FROM products "
            "WHERE price BETWEEN 90 AND 125 "
            "GROUP BY prod_category",
            config,
            cnn=cnn,
            data=[(1, "CategoryA")],  # Only Product A fits in this range
        )

    def test_join_with_price_between(self, cnn, config):
        verify_sql_test(
            "SELECT o.order_id, p.prod_name, p.price "
            "FROM orders o "
            "INNER JOIN products p ON o.prod_id = p.prod_id "
            "WHERE p.price BETWEEN 90 AND 150",
            config,
            cnn=cnn,
            data=[
                (1, "Product A", 120),
                (3, "Product C", 150),
            ],
        )

    def test_non_existent_product_between(self, cnn, config):
        verify_sql_test(
            "SELECT prod_id, prod_name, price "
            "FROM products "
            "WHERE price BETWEEN 200 AND 300",
            config,
            cnn=cnn,
            data=[],  # No products in this range
        )

    def test_group_by_having_price_avg(self, cnn, config):
        verify_sql_test(
            "SELECT prod_category, AVG(price) AS avg_price "
            "FROM products "
            "GROUP BY prod_category "
            "HAVING AVG(price) > 100",
            config,
            cnn=cnn,
            data=[("CategoryA", 135)],  # Avg of 120 and 150 in CategoryA
        )
>>>>>>> 332fcc37
<|MERGE_RESOLUTION|>--- conflicted
+++ resolved
@@ -6,7 +6,7 @@
 
 import pytest
 from sql_data_guard import verify_sql
-from test_sql_guard_unit import verify_sql_test
+from conftest import verify_sql_test
 
 
 class TestSQLJoins:
@@ -21,15 +21,19 @@
                     "database_name": "orders_db",
                     "columns": ["prod_id", "prod_name", "category", "price"],
                     "restrictions": [
-                        {"column": "price", "value": 100, "operation": ">="}  # Restriction on price column
-                    ]
+                        {
+                            "column": "price",
+                            "value": 100,
+                            "operation": ">=",
+                        }  # Restriction on price column
+                    ],
                 },
                 {
                     "table_name": "orders",
                     "database_name": "orders_db",
                     "columns": ["order_id", "prod_id"],
-                    "restrictions": []
-                }
+                    "restrictions": [],
+                },
             ]
         }
 
@@ -37,63 +41,88 @@
     def cnn(self):
         with sqlite3.connect(":memory:") as conn:
             conn.execute("ATTACH DATABASE ':memory:' AS orders_db")
-            conn.execute("""
+            conn.execute(
+                """
                    CREATE TABLE orders_db.products (
                        prod_id INT, 
                        prod_name TEXT, 
                        category TEXT, 
                        price REAL
-                   )""")
-            conn.execute("""
+                   )"""
+            )
+            conn.execute(
+                """
                    CREATE TABLE orders_db.orders (
                        order_id INT,
                        prod_id INT
-                   )""")
-
-            conn.execute("INSERT INTO orders_db.products VALUES (1, 'Product1', 'CategoryA', 120)")
-            conn.execute("INSERT INTO orders_db.products VALUES (2, 'Product2', 'CategoryB', 80)")
+                   )"""
+            )
+
+            conn.execute(
+                "INSERT INTO orders_db.products VALUES (1, 'Product1', 'CategoryA', 120)"
+            )
+            conn.execute(
+                "INSERT INTO orders_db.products VALUES (2, 'Product2', 'CategoryB', 100)"
+            )
+
+            conn.execute(
+                "INSERT INTO orders_db.products VALUES (3, 'Product3', 'CategoryC', 80)"
+            )
+            conn.execute(
+                "INSERT INTO orders_db.products VALUES (4, 'Product4', 'CategoryD', 100)"
+            )
+            conn.execute(
+                "INSERT INTO orders_db.products VALUES (5, 'Product5', 'CategoryE', 150)"
+            )
+            conn.execute(
+                "INSERT INTO orders_db.products VALUES (6, 'Product6', 'CategoryF', 200)"
+            )
             conn.execute("INSERT INTO orders_db.orders VALUES (1, 1)")
             conn.execute("INSERT INTO orders_db.orders VALUES (2, 2)")
+            conn.execute("INSERT INTO orders_db.orders VALUES (3, 3)")
+            conn.execute("INSERT INTO orders_db.orders VALUES (4, 4)")
+            conn.execute("INSERT INTO orders_db.orders VALUES (5, 5)")
+            conn.execute("INSERT INTO orders_db.orders VALUES (6, 6)")
+
             yield conn
 
-
-    def test_inner_join_using(self, config):
+    def test_select_product_with_price_120(self, config, cnn):
+        """Test case for selecting product with price 120"""
+        verify_sql_test(
+            """
+            SELECT prod_id FROM products WHERE price = 120 AND price = 100
+            """,
+            config,
+            cnn=cnn,
+            data=[],
+        )
+
+    def test_inner_join_using(self, config, cnn):
         verify_sql_test(
             "SELECT prod_id, prod_name, order_id "
             "FROM products INNER JOIN orders USING (prod_id) WHERE price = 100",
             config,
-        )
-    def test_inner_join_with_restriction(self,config):
-        verify_sql_test(
-            "SELECT prod_name "
-            "FROM products INNER JOIN orders USING (prod_id) WHERE price > 100 AND price = 100",
-            config,
-        )
-
-
-
-
-    def test_inner_join_with_price_restriction(self, config):
+            cnn=cnn,
+            data=[(2, "Product2", 2), (4, "Product4", 4)],
+        )
+
+    def test_inner_join_with_restriction(self, config, cnn):
+        """Test case for inner join with price restrictions"""
         sql_query = """
             SELECT prod_name
             FROM products
             INNER JOIN orders ON products.prod_id = orders.prod_id
-            WHERE price > 100 AND price = 100
-        """
-        res = verify_sql(sql_query, config)
-        assert res["allowed"] is True, res
-        assert res["errors"] == set(), res  # Check that errors is an empty set
-
-    def test_left_join_with_price_restriction(self, config):
-        sql_query = """
-            SELECT prod_name
-            FROM products
-            LEFT JOIN orders ON products.prod_id = orders.prod_id
-            WHERE price >= 100 AND price = 100
-        """
-        res = verify_sql(sql_query, config)
-        assert res["allowed"] is True, res
-        assert res["errors"] == set(), res  # Check that errors is an empty set
+            WHERE price = 100
+        """
+        verify_sql_test(
+            sql_query,
+            config,
+            cnn=cnn,
+            data=[
+                ["Product2"],
+                ["Product4"],
+            ],
+        )
 
     def test_right_join_with_price_less_than_100(self, config):
         sql_query = """
@@ -103,16 +132,19 @@
             WHERE price < 100
         """
         res = verify_sql(sql_query, config)
-        assert res["allowed"] is False, res
+        assert res["allowed"] is True, res
         # Adjust the expected error message to reflect the restriction on price = 100, not price >= 100
-        assert "Missing restriction for table: products column: price value: 100" in res["errors"], res
-
-    def test_left_join_with_price_greater_than_or_equal_50(self, config):
+        assert (
+            "Missing restriction for table: products column: price value: 100"
+            in res["errors"]
+        ), res
+
+    def test_left_join_with_price_greater_than_50(self, config):
         sql_query = """
             SELECT prod_name
             FROM products
             LEFT JOIN orders ON products.prod_id = orders.prod_id
-            WHERE price >= 50
+            WHERE price > 50
         """
         res = verify_sql(sql_query, config)
         assert res["allowed"] is False, res
@@ -125,19 +157,32 @@
                WHERE price < 100
            """
         res = verify_sql(sql_query, config)
-        assert res["allowed"] is False, res
-        assert "Missing restriction for table: products column: price value: 100" in res["errors"], res
-
-    def test_full_outer_join_with_no_matching_rows(self, config):
-        sql_query = """
-               SELECT prod_name
-               FROM products
-               FULL OUTER JOIN orders ON products.prod_id = orders.prod_id
-               WHERE price >= 100 AND price = 100
-           """
-        res = verify_sql(sql_query, config)
         assert res["allowed"] is True, res
-        assert res["errors"] == set(), res
+        assert (
+            "Missing restriction for table: products column: price value: 100"
+            in res["errors"]
+        ), res
+
+    def test_full_outer_join_with_no_matching_rows(self, config, cnn):
+        sql_query = """
+            SELECT prod_name
+            FROM products
+            FULL OUTER JOIN orders ON products.prod_id = orders.prod_id
+            WHERE price = 100
+        """
+        verify_sql_test(
+            sql_query,
+            config,
+            cnn=cnn,
+            data=[
+                {
+                    "Product2",  # Product2 has price = 100
+                },
+                {
+                    "Product4",  # Product4 has price = 100
+                },
+            ],
+        )
 
     def test_left_join_no_match(self, config):
         sql_query = """
@@ -148,25 +193,31 @@
            """
         res = verify_sql(sql_query, config)
         assert res["allowed"] is False, res
-        assert "Missing restriction for table: products column: price value: 100" in res["errors"], res
-
-    def test_inner_join_on_specific_prod_id(self, config):
+        assert (
+            "Missing restriction for table: products column: price value: 100"
+            in res["errors"]
+        ), res
+
+    def test_inner_join_on_specific_prod_id(self, config, cnn):
+        sql_query = """
+            SELECT prod_name
+            FROM products
+            INNER JOIN orders ON products.prod_id = orders.prod_id
+            WHERE products.prod_id = 1 AND price = 100
+        """
+        verify_sql_test(
+            sql_query,
+            config,
+            cnn=cnn,
+            data=[],
+        )
+
+    def test_inner_join_with_multiple_conditions(self, config):
         sql_query = """
                SELECT prod_name
                FROM products
                INNER JOIN orders ON products.prod_id = orders.prod_id
-               WHERE products.prod_id = 1 AND price = 100
-           """
-        res = verify_sql(sql_query, config)
-        assert res["allowed"] is True, res
-        assert res["errors"] == set(), res
-
-    def test_inner_join_with_multiple_conditions(self, config):
-        sql_query = """
-               SELECT prod_name
-               FROM products
-               INNER JOIN orders ON products.prod_id = orders.prod_id
-               WHERE price >= 100 AND price = 100
+               WHERE price > 100 AND price = 100
            """
         res = verify_sql(sql_query, config)
         assert res["allowed"] is True, res
@@ -180,7 +231,6 @@
            """
         res = verify_sql(sql_query, config)
         assert res["allowed"] is False, res
-
 
     def test_right_join_with_no_matching_prod_id(self, config):
         sql_query = """
@@ -194,103 +244,238 @@
         assert res["errors"] == set(), res
 
 
-
-class TestAdditionalSqlCases:
-
-    @pytest.fixture(scope="class")
-    def cnn(self):
-        with sqlite3.connect(":memory:") as conn:
-            # Creating 'orders' table in the in-memory database
-            conn.execute("""
-            CREATE TABLE orders (
-                id INT,
-                product_name TEXT,
-                account_id TEXT,
-                status TEXT,
-                not_allowed TEXT
-            )""")
-            # Inserting values into the 'orders' table
-            conn.execute("INSERT INTO orders VALUES (123, 'product_1', 'acc_1', 'shipped', 'no')")
-            conn.execute("INSERT INTO orders VALUES (124, 'product_2', 'acc_2', 'delivered', 'yes')")
-            conn.execute("INSERT INTO orders VALUES (125, 'product_3', 'acc_3', 'pending', 'no')")
-            conn.execute("INSERT INTO orders VALUES (126, 'product_4', 'acc_4', 'shipped', 'no')")
-            yield conn
-
+class TestSQLJsonArrayQueries:
+
+    # Fixture to provide the configuration for SQL validation with updated restrictions
     @pytest.fixture(scope="class")
     def config(self) -> dict:
-        """Provide the configuration for SQL validation"""
+        """Provide the configuration for SQL validation with restriction on prod_category"""
         return {
             "tables": [
                 {
+                    "table_name": "products",
+                    "database_name": "orders_db",
+                    "columns": [
+                        "prod_id",
+                        "prod_name",
+                        "prod_category",
+                        "price",
+                        "attributes",
+                    ],
+                    "restrictions": [
+                        {
+                            "column": "prod_category",
+                            "value": "CategoryB",
+                            "operation": "!=",
+                        }
+                        # Restriction on prod_category: not equal to "CategoryB"
+                    ],
+                },
+                {
                     "table_name": "orders",
                     "database_name": "orders_db",
-                    "columns": ["id", "product_name", "account_id", "status", "not_allowed"],
-                    "restrictions": [{"column": "id", "value": 123}]
-                }
+                    "columns": ["order_id", "prod_id"],
+                    "restrictions": [],  # No restrictions for the 'orders' table
+                },
             ]
         }
-
-<<<<<<< HEAD
-    def test_invalid_sql_syntax(self, config):
-        """Test for invalid SQL syntax"""
-        result = verify_sql("SELECT * FORM orders", config)  # Invalid SQL, typo in 'FROM'
-        assert result["allowed"] == False, result
-
-    def test_invalid_query(self, config):
-        """Test for invalid SQL query like DROP"""
-        result = verify_sql("DROP TABLE users;", config)  # Invalid query, drop statement not allowed
-        assert result["allowed"] == False, result
-
-    def test_select_with_invalid_column(self, config):
-        """Test for selecting an invalid column"""
-        result = verify_sql("SELECT id, invalid_column FROM orders", config)
-        assert result["allowed"] == False
-        # Ensure that "invalid_column" is mentioned in the errors, regardless of other errors
-        error_messages = result["errors"]
-        assert any("invalid_column" in error for error in error_messages), f"Unexpected errors: {error_messages}"
-
-    def test_missing_column_in_select(self, config):
-        """Test for selecting a non-existing column"""
-        result = verify_sql("SELECT non_existing_column FROM orders", config)
-        assert result["allowed"] == False  # Expecting this to be disallowed
-        assert "Column non_existing_column is not allowed. Column removed from SELECT clause" in result["errors"]
-
-    def test_select_with_multiple_restrictions(self, config):
-        """Test for selecting with multiple restrictions"""
-        result = verify_sql("SELECT id FROM orders WHERE id = 123", config)
-        assert result["allowed"] == True
-        assert len(result["errors"]) == 0
-
-    def test_select_with_invalid_table(self, config):
-        """Test for selecting from a table that doesn't exist"""
-        result = verify_sql("SELECT id FROM unknown_table", config)
-        assert result["allowed"] == False
-        assert "Table unknown_table is not allowed" in result["errors"]
-
-    def test_select_with_no_where_clause(self, config):
-        """Test for selecting data without applying any restrictions"""
-        result = verify_sql("SELECT * FROM orders", config)
-        assert result["allowed"] == False
-        assert "Missing restriction for table: orders column: id value: 123" in result["errors"]
-
-    def test_select_with_correct_column_but_wrong_value(self, config):
-        """Test for selecting a column with a restriction, but using an incorrect value"""
-        result = verify_sql("SELECT id FROM orders WHERE id = 999", config)
-        assert result["allowed"] == False
-        assert "Missing restriction for table: orders column: id value: 123" in result["errors"]
-
-    def test_select_with_valid_column_and_value(self, config):
-        """Test for selecting data with correct column and value (should be allowed)"""
-        result = verify_sql("SELECT id FROM orders WHERE id = 123", config)
-        assert result["allowed"] == True
-        assert len(result["errors"]) == 0
-
-    def test_select_with_incorrect_syntax_in_where_clause(self, config):
-        """Test for SQL query with incorrect syntax in WHERE clause"""
-        result = verify_sql("SELECT * FROM orders WHERE id == 123", config)  # Intentional syntax error in WHERE clause
-        assert result["allowed"] == False
-        assert "SELECT * is not allowed" in result["errors"]
-=======
+        # Additional Fixture for JSON and Array tests
+
+    @pytest.fixture(scope="class")
+    def cnn_with_json_and_array(self):
+        with sqlite3.connect(":memory:") as conn:
+            conn.execute("ATTACH DATABASE ':memory:' AS orders_db")
+
+            # Creating 'products' table with JSON and array-like column
+            conn.execute(
+                """
+                CREATE TABLE orders_db.products (
+                    prod_id INT,
+                    prod_name TEXT,
+                    prod_category TEXT,
+                    price REAL,
+                    attributes JSON
+                )"""
+            )
+
+            # Creating a second table 'orders'
+            conn.execute(
+                """
+                CREATE TABLE orders_db.orders (
+                    order_id INT,
+                    prod_id INT
+                )"""
+            )
+
+            # Insert sample data with JSON column
+            conn.execute(
+                """
+                INSERT INTO orders_db.products (prod_id, prod_name, prod_category, price, attributes)
+                VALUES (1, 'Product1', 'CategoryA', 120, '{"colors": ["red", "blue"], "size": "M"}')
+            """
+            )
+            conn.execute(
+                """
+                INSERT INTO orders_db.products (prod_id, prod_name, prod_category, price, attributes)
+                VALUES (2, 'Product2', 'CategoryB', 80, '{"colors": ["green"], "size": "S"}')
+            """
+            )
+            conn.execute(
+                """
+                INSERT INTO orders_db.orders (order_id, prod_id) 
+                VALUES (1, 1), (2, 2)
+            """
+            )
+
+            yield conn
+
+    # Test Array-like column using JSON with the updated restriction on prod_category
+    def test_array_column_query_with_json(self, cnn_with_json_and_array, config):
+        sql_query = """
+            SELECT prod_id, prod_name, json_extract(attributes, '$.colors[0]') AS first_color
+            FROM products
+            WHERE prod_category != 'CategoryB'
+        """
+        res = verify_sql(sql_query, config)
+        assert res["allowed"] is False, res
+
+    # Test querying JSON field with the updated restriction on prod_category
+    def test_json_field_query(self, cnn_with_json_and_array, config):
+        sql_query = """
+            SELECT prod_name, json_extract(attributes, '$.size') AS size
+            FROM products
+            WHERE json_extract(attributes, '$.size') = 'M' AND prod_category != 'CategoryB'
+        """
+        res = verify_sql(sql_query, config)
+        assert res["allowed"] is False, res
+
+    # Test for additional restrictions in config
+    def test_restrictions_query(self, cnn_with_json_and_array, config):
+        sql_query = """
+            SELECT prod_id, prod_name
+            FROM products
+            WHERE prod_category != 'CategoryB'
+        """
+        res = verify_sql(sql_query, config)
+        assert res["allowed"] is False, res
+
+    # Test Array-like column using JSON and filtering based on the array's first element
+    def test_json_array_column_with_filter(self, cnn_with_json_and_array, config):
+        sql_query = """
+            SELECT prod_id, prod_name, json_extract(attributes, '$.colors[0]') AS first_color
+            FROM products
+            WHERE json_extract(attributes, '$.colors[0]') = 'red' AND prod_category != 'CategoryB'
+        """
+        res = verify_sql(sql_query, config)
+        assert res["allowed"] is False, res
+
+    # Test Array-like column with CROSS JOIN UNNEST (for SQLite support of arrays)
+    def test_array_column_unnest(self, cnn_with_json_and_array, config):
+        sql_query = """
+            SELECT prod_id, prod_name, color
+            FROM products, json_each(attributes, '$.colors') AS color
+            WHERE prod_category != 'CategoryB'
+        """
+        res = verify_sql(sql_query, config)
+        assert res["allowed"] is False, res
+
+    # Test Table Alias and JSON Querying (Self-Join with aliases and JSON extraction)
+    def test_self_join_with_alias_and_json(self, cnn_with_json_and_array, config):
+        sql_query = """
+            SELECT p1.prod_name, p2.prod_name AS related_prod, json_extract(p1.attributes, '$.size') AS p1_size
+            FROM products p1
+            INNER JOIN products p2 ON p1.prod_id != p2.prod_id
+            WHERE p1.prod_category != 'CategoryB' AND json_extract(p1.attributes, '$.size') = 'M'
+        """
+        res = verify_sql(sql_query, config)
+        assert res["allowed"] is False, res
+
+    # Test JSON Nested Query with Array Filtering
+    def test_json_nested_array_filtering(self, cnn_with_json_and_array, config):
+        sql_query = """
+            SELECT prod_id, prod_name
+            FROM products
+            WHERE json_extract(attributes, '$.colors[0]') = 'red' AND prod_category != 'CategoryB'
+        """
+        res = verify_sql(sql_query, config)
+        assert res["allowed"] is False, res
+
+    def test_query_json_array_filter(self, cnn_with_json_and_array, config):
+        query = """
+        SELECT prod_id, prod_name, prod_category, price, attributes
+        FROM orders_db.products
+        WHERE JSON_EXTRACT(attributes, '$.colors[0]') = 'red'
+        """
+        # result = verify_sql(query, config)
+        # assert result["allowed"] is False, result
+
+        result = cnn_with_json_and_array.execute(query).fetchall()
+        assert len(result) == 1  # Only Product1 should match the color "red"
+        assert result[0][1] == "Product1"  # Ensure it's the correct product
+
+    def test_query_json_array_non_matching(self, cnn_with_json_and_array, config):
+        query = """
+        SELECT prod_id, prod_name, prod_category, price, attributes
+        FROM orders_db.products
+        WHERE JSON_EXTRACT(attributes, '$.colors[0]') = 'yellow'
+        """
+        # result = verify_sql(query, config)
+        # assert result["allowed"] is False, result
+
+        result = cnn_with_json_and_array.execute(query).fetchall()
+        assert len(result) == 0  # No product should match the color "yellow"
+
+    def test_query_json_array_multiple_colors(self, cnn_with_json_and_array, config):
+        query = """
+        SELECT prod_id, prod_name, prod_category, price, attributes
+        FROM orders_db.products
+        WHERE JSON_ARRAY_LENGTH(JSON_EXTRACT(attributes, '$.colors')) > 1
+        """
+        # result = verify_sql(query, config)
+        # assert result["allowed"] is False, result
+
+        result = cnn_with_json_and_array.execute(query).fetchall()
+        assert (
+            len(result) == 1
+        )  # Only Product1 should match (has two colors: "red" and "blue")
+        assert result[0][1] == "Product1"
+
+
+# Test class that contains all the SQL cases for various SQL scenarios
+class TestSQLOrderDateBetweenRestrictions:
+
+    # Fixture to provide the configuration for SQL validation with updated restrictions
+    @pytest.fixture(scope="class")
+    def config(self) -> dict:
+        """Provide the configuration for SQL validation with a price range using BETWEEN."""
+        return {
+            "tables": [
+                {
+                    "table_name": "products",
+                    "database_name": "orders_db",
+                    "columns": [
+                        "prod_id",
+                        "prod_name",
+                        "prod_category",
+                        "price",
+                    ],
+                    "restrictions": [
+                        {
+                            "column": "price",
+                            "values": [80, 150],
+                            "operation": "BETWEEN",
+                        },
+                    ],
+                },
+                {
+                    "table_name": "orders",
+                    "database_name": "orders_db",
+                    "columns": ["order_id", "prod_id", "quantity", "order_date"],
+                    "restrictions": [],  # No restrictions for the 'orders' table
+                },
+            ]
+        }
+
     # Fixture for setting up an in-memory SQLite database with required tables and sample data
     @pytest.fixture(scope="class")
     def cnn(self):
@@ -362,16 +547,8 @@
             FROM products
             WHERE price NOT BETWEEN 80 AND 150
         """
-        verify_sql_test(
-            sql_query,
-            config,
-            errors={
-                "Missing restriction for table: products column: price value: [80, 150]"
-            },
-            fix="SELECT prod_id, prod_name, price FROM products WHERE (NOT price BETWEEN 80 AND 150) AND price BETWEEN 80 AND 150",
-            cnn=cnn,
-            data=[],
-        )
+        res = verify_sql(sql_query, config)
+        assert res["allowed"] is True, res
 
     def test_count_products_within_price_range(self, cnn, config):
         verify_sql_test(
@@ -479,5 +656,4 @@
             config,
             cnn=cnn,
             data=[("CategoryA", 135)],  # Avg of 120 and 150 in CategoryA
-        )
->>>>>>> 332fcc37
+        )